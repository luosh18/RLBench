--- conflicted
+++ resolved
@@ -2,11 +2,7 @@
 import os
 from collections import OrderedDict
 from enum import Enum
-<<<<<<< HEAD
-from turtle import speed
-=======
 from os.path import abspath, dirname, join
->>>>>>> 9436bf00
 
 import numpy as np
 import torch
@@ -63,7 +59,6 @@
         2, 0, 1) / 255.0    # rgb, remember to transpose
     depth = np.expand_dims(
         obs.left_shoulder_depth, axis=0)
-<<<<<<< HEAD
     if FLAGS.gripper_action:
         if FLAGS.state_size == 3:
             state = np.concatenate(
@@ -77,15 +72,6 @@
         else:
             state = np.concatenate(  # remove gripper works!
                 (obs.joint_positions, obs.gripper_pose[:3]))
-=======
-    if not FLAGS.gripper_action:
-        state = np.concatenate(  # remove gripper_open (it works!)
-            (obs.joint_positions, obs.gripper_pose[:3]))
-    else:
-        state = np.concatenate(  # remove gripper_open (it works!)
-            (obs.joint_positions, [obs.gripper_open], obs.gripper_pose[:3]))
-
->>>>>>> 9436bf00
     # skip action
     return (
         torch.tensor(np.expand_dims(rgb, 0),
@@ -229,14 +215,9 @@
             gripper.append(float(action[-1]))
 
             task._task.set_cursor_position(predict)  # display prediction pose
-<<<<<<< HEAD
             task._task.set_another_cursor_position(end_position)  # display IK target pose
 
             del conv_out, predict_pose, fc_out, discrete
-=======
-
-            del conv_out, predict_pose, fc_out, action, discrete
->>>>>>> 9436bf00
 
             if terminate:  # task success
                 result = Result.SUCCESS
