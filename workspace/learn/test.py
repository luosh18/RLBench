--- conflicted
+++ resolved
@@ -176,20 +176,11 @@
             action = torch.cat(
                 (action, discrete), dim=1
             ).flatten().cpu().detach().numpy()
-<<<<<<< HEAD
-            # print(t, action, predict_pose.flatten().cpu().detach().numpy())
-            print(t, action[-1])
-            # input()
-            if obs.gripper_open and action[-1] < 0.75:
-                action[-1] = 0.0
-            if obs.gripper_open < 0.95 and action[-1] > 0.25:
-=======
             print(t, action, predict_pose.flatten().cpu().detach().numpy())
             # input()
             if action[-1] < 0.90:
                 action[-1] = 0.0
             elif action[-1] > 0.3:
->>>>>>> 286bffa7
                 action[-1] = 1.0
             # print(action.shape, action)
 
