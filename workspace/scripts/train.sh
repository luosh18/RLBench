--- conflicted
+++ resolved
@@ -2,10 +2,5 @@
     --save_dir=$HOME/disk/train_noMDN \
     --dataset_root=$HOME/disk/dataset_ee \
     --task_name=pick_and_place \
-<<<<<<< HEAD
-    --T --simulation_timestep=0.1 \
-    --state_size=3 --action_size=4
-=======
     --T=40 --simulation_timestep=0.1 \
-    --state_size=9 --action_size=7
->>>>>>> 37a3f986
+    --state_size=3 --action_size=4