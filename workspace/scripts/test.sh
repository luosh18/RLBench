python3 learn/test.py \
    --save_dir=$HOME/disk/train_noMDN \
    --dataset_root=$HOME/disk/dataset \
    --task_name=pick_and_place_test \
<<<<<<< HEAD
    --T --simulation_timestep=0.1 \
    --state_size=3 --action_size=4 \
    --iteration=33500
=======
    --T=40 --simulation_timestep=0.1 \
    --state_size=9 --action_size=7 \
    --iteration=49000
>>>>>>> 37a3f986
<|MERGE_RESOLUTION|>--- conflicted
+++ resolved
@@ -2,12 +2,6 @@
     --save_dir=$HOME/disk/train_noMDN \
     --dataset_root=$HOME/disk/dataset \
     --task_name=pick_and_place_test \
-<<<<<<< HEAD
-    --T --simulation_timestep=0.1 \
+    --T=40 --simulation_timestep=0.1 \
     --state_size=3 --action_size=4 \
-    --iteration=33500
-=======
-    --T=40 --simulation_timestep=0.1 \
-    --state_size=9 --action_size=7 \
-    --iteration=49000
->>>>>>> 37a3f986
+    --iteration=33500